use crate::{
    constants::{
        OPTIMIZATION_LEVEL_DEFAULT, OPTIMIZATION_LEVEL_MINIMUM, OPTIMIZATION_LEVEL_NONE,
        OPTIMIZATION_LEVEL_SEPARATED,
    },
    error::Errors,
    misc::to_absolute_path,
    Configuration, FixOptimizationLevel, LinkType, SourceFile, Span, PROJECT_FILE_PATH,
};
use serde::Deserialize;
use std::{
    fs::File,
    io::{ErrorKind, Read},
    path::PathBuf,
};

#[derive(Deserialize, Default)]
pub struct ProjectFile {
    pub build: ProjectFileBuild,
<<<<<<< HEAD
    pub dependencies: Vec<ProjectFileDependency>,
=======
    #[serde(skip)]
    // The path of this project file.
    pub path: PathBuf,
>>>>>>> c61687c9
}

#[derive(Deserialize, Default)]
#[serde(deny_unknown_fields)]
pub struct ProjectFileBuild {
    files: Vec<String>,
    static_links: Option<Vec<String>>,
    dynamic_links: Option<Vec<String>>,
    library_paths: Option<Vec<String>>,
    debug: Option<bool>,
    opt_level: Option<String>,
    output: Option<String>,
    threaded: Option<bool>,
}

pub struct ProjectFileDependency {
    pub name: String,
    pub path: Option<String>,
    pub git: Option<ProjectFileDependencyGit>,
    pub version: String,
}

impl ProjectFile {
    // Read the project file at `PROJECT_FILE_PATH` and return the `ProjectFile`.
    // - err_if_not_found: If true, raise error if the file does not exist. Otherwise, return the empty `ProjectFile` in that case.
    pub fn read_file(err_if_not_found: bool) -> Result<Self, Errors> {
        // Open a file exists at the path `PROJECT_FILE_PATH`.
        let res = File::open(PROJECT_FILE_PATH);
        if res.is_err() {
            let err = res.err().unwrap();
            match err.kind() {
                ErrorKind::NotFound => {
                    // If the file does not exist, return the empty `ProjectFile`.
                    if err_if_not_found {
                        return Err(Errors::from_msg(format!(
                            "File \"{}\" not found.",
                            PROJECT_FILE_PATH
                        )));
                    } else {
                        return Ok(Self::default());
                    }
                }
                _ => {
                    // If the file exists but cannot be opened, raise error.
                    return Err(Errors::from_msg(format!(
                        "Failed to open file \"{}\": {:?}",
                        PROJECT_FILE_PATH, err
                    )));
                }
            }
        }
        let mut file = res.unwrap();

        // Read the content of the file.
        let mut content = String::new();
        if let Err(e) = file.read_to_string(&mut content) {
            return Err(Errors::from_msg(format!(
                "Failed to read file \"{}\": {:?}",
                PROJECT_FILE_PATH, e
            )));
        }

        // Parse the content as a toml file and return the `ProjectFile`.
        match toml::from_str(&content) {
            Ok(v) => Ok(v),
            Err(e) => {
                let (start, end) = e.span().map(|r| (r.start, r.end)).unwrap_or((0, 0));
                let span = ProjectFile::project_file_span(start, end);
                return Err(Errors::from_msg_srcs(
                    format!(
                        "Failed to parse file \"{}\": {}",
                        PROJECT_FILE_PATH,
                        e.message()
                    ),
                    &[&Some(span)],
                ));
            }
        }
    }

    // Update a configuration from a project file.
    pub fn set_config_from_proj_file(
        config: &mut Configuration,
        proj_file: &ProjectFile,
    ) -> Result<(), Errors> {
        // Append source files.
        let mut files = vec![];
        for f in &proj_file.build.files {
            let path = to_absolute_path(&PathBuf::from(f))?;
            files.push(path);
        }
        config.source_files.append(&mut files);

        // Append static libraries.
        if let Some(static_libs) = proj_file.build.static_links.as_ref() {
            config.linked_libraries.append(
                &mut static_libs
                    .iter()
                    .map(|lib_name| (lib_name.clone(), LinkType::Static))
                    .collect(),
            );
        }

        // Append dynamic libraries.
        if let Some(dynamic_libs) = proj_file.build.dynamic_links.as_ref() {
            config.linked_libraries.append(
                &mut dynamic_libs
                    .iter()
                    .map(|lib_name| (lib_name.clone(), LinkType::Dynamic))
                    .collect(),
            );
        }

        // Append library search paths.
        if let Some(lib_paths) = proj_file.build.library_paths.as_ref() {
            config
                .library_search_paths
                .append(&mut lib_paths.iter().map(|p| PathBuf::from(p)).collect());
        }

        // Set debug mode.
        if let Some(debug) = proj_file.build.debug {
            config.debug_info = debug;
        }

        // Set optimization level.
        if let Some(opt_level) = proj_file.build.opt_level.as_ref() {
            match opt_level.as_str() {
                OPTIMIZATION_LEVEL_NONE => {
                    config.fix_opt_level = FixOptimizationLevel::None;
                }
                OPTIMIZATION_LEVEL_MINIMUM => {
                    config.fix_opt_level = FixOptimizationLevel::Minimum;
                }
                OPTIMIZATION_LEVEL_SEPARATED => {
                    config.fix_opt_level = FixOptimizationLevel::Separated;
                }
                OPTIMIZATION_LEVEL_DEFAULT => {
                    config.fix_opt_level = FixOptimizationLevel::Default;
                }
                _ => {
                    return Err(Errors::from_msg_srcs(
                        format!("Unknown optimization level: \"{}\"", opt_level),
                        &[&Some(ProjectFile::project_file_span(0, 0))],
                    ));
                }
            }
        }

        // Set output file.
        if let Some(output) = proj_file.build.output.as_ref() {
            config.out_file_path = Some(PathBuf::from(output));
        }

        // Set is threaded.
        if let Some(threaded) = proj_file.build.threaded {
            config.threaded = config.threaded || threaded;
        }
        Ok(())
    }

    // Create span for a range in the project file.
    fn project_file_span(start: usize, end: usize) -> Span {
        let input = SourceFile::from_file_path(PathBuf::from(PROJECT_FILE_PATH));
        Span { start, end, input }
    }
}<|MERGE_RESOLUTION|>--- conflicted
+++ resolved
@@ -17,13 +17,10 @@
 #[derive(Deserialize, Default)]
 pub struct ProjectFile {
     pub build: ProjectFileBuild,
-<<<<<<< HEAD
     pub dependencies: Vec<ProjectFileDependency>,
-=======
     #[serde(skip)]
     // The path of this project file.
     pub path: PathBuf,
->>>>>>> c61687c9
 }
 
 #[derive(Deserialize, Default)]
